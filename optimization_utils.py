--- conflicted
+++ resolved
@@ -132,15 +132,7 @@
         self.norm_normal = None
 
         self.vmecOutputObject = None
-<<<<<<< HEAD
-        if (woutFilename is None):
-            # Current boundary evaluation
-            [error_code,self.vmecOutputObject] = self.evaluate_vmec() 
-            if (error_code != 0):
-                raise RuntimeError('''Unable to evaluate base VMEC equilibrium in 
-                    vmecOptimization constructor.''')
-=======
->>>>>>> 95edd6d7
+
         if (woutFilename is not None):
             self.vmecOutputObject = VmecOutput(woutFilename,self.ntheta,
                                                    self.nzeta)  
@@ -207,7 +199,6 @@
     
             input_file = "input."+directory_name
 
-<<<<<<< HEAD
         inputObject_new = copy.deepcopy(self.vmecInputObject)
         inputObject_new.input_filename = input_file
         inputObject_new.ntor = self.nmax
@@ -246,49 +237,6 @@
             inputObject_new.rbc = self.boundary[0:self.mnmax]
             inputObject_new.zbs = self.boundary[self.mnmax::]
     
-=======
-            inputObject_new = copy.deepcopy(self.vmecInputObject)
-            inputObject_new.input_filename = input_file
-            inputObject_new.ntor = self.nmax
-            inputObject_new.mpol = self.mmax+1
-            # Edit input filename with boundary 
-            if (It is not None):
-                curtor = 1.5*It[-1] - 0.5*It[-2]
-                s_half = self.vmecOutputObject.s_half
-                if (self.vmecOutputObject.ns>101):
-                    s_spline = np.linspace(0,1,102)
-                    ds_spline = s_spline[1]-s_spline[0]
-                    s_spline_half = s_spline - 0.5*ds_spline
-                    s_spline_half = np.delete(s_spline_half,0)
-                    It_spline = interpolate.InterpolatedUnivariateSpline(s_half,It)
-                    It = It_spline(s_spline_half)
-                    s_half = s_spline_half
-                inputObject_new.curtor = curtor
-                inputObject_new.ac_aux_f = list(It)
-                inputObject_new.ac_aux_s = list(s_half)
-                inputObject_new.pcurr_type = "line_segment_I"
-            if (pres is not None):
-                s_half = self.vmecOutputObject.s_half
-                if (self.vmecOutputObject.ns>101):
-                    s_spline = np.linspace(0,1,102)
-                    ds_spline = s_spline[1]-s_spline[0]
-                    s_spline_half = s_spline - 0.5*ds_spline
-                    s_spline_half = np.delete(s_spline_half,0)
-                    pres_spline = \
-                        interpolate.InterpolatedUnivariateSpline(s_half,pres)
-                    pres = pres_spline(s_spline_half)
-                    s_half = s_spline_half
-                inputObject_new.am_aux_f = list(pres)
-                inputObject_new.am_aux_s = list(s_half)
-                inputObject_new.pmass_type = "line_segment"
-            if (boundary is not None):
-                inputObject_new.rbc = self.boundary[0:self.mnmax]
-                inputObject_new.zbs = self.boundary[self.mnmax::]
-        else:
-            inputObject_new = self.vmecInputObject
-            directory_name = None
-            input_file = None
->>>>>>> 95edd6d7
         # Call VMEC with revised input file
         inputObject_new = MPI.COMM_WORLD.bcast(inputObject_new,root=0)      
         directory_name = MPI.COMM_WORLD.bcast(directory_name,root=0)
@@ -965,15 +913,11 @@
         self.callVMEC_function(vmecInputObject)
         # Check for VMEC errors
         wout_filename = "wout_"+vmecInputObject.input_filename[6::]+".nc"
-<<<<<<< HEAD
+        MPI.COMM_WORLD.Barrier()
         try:
             f = netcdf.netcdf_file(wout_filename,'r',mmap=False)
         except:
             raise RuntimeError('Unable to read '+wout_filename+' in call_vmec.') 
-=======
-        MPI.COMM_WORLD.Barrier()
-        f = netcdf.netcdf_file(wout_filename,'r',mmap=False)
->>>>>>> 95edd6d7
         error_code = f.variables["ier_flag"][()]
         # Check if tolerances were met
         ftolv = f.variables["ftolv"][()]
